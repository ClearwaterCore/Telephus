from twisted.trial import unittest
from twisted.python.failure import Failure
from twisted.internet import defer, reactor, error
from telephus.protocol import ManagedCassandraClientFactory, APIMismatch
from telephus.client import CassandraClient
from telephus import translate
from telephus.cassandra.ttypes import *
from telephus.translate import getAPIVersion
import os
import zlib

CONNS = 5

HOST = os.environ.get('CASSANDRA_HOST', 'localhost')
PORT = 9160
KEYSPACE = 'TelephusTests'
T_KEYSPACE = 'TelephusTests2'
CF = 'Standard1'
SCF = 'Super1'
COUNTER_CF = 'Counter1'
SUPERCOUNTER_CF = 'SuperCounter1'
IDX_CF = 'IdxTestCF'
T_CF = 'TransientCF'
T_SCF = 'TransientSCF'
COLUMN = 'foo'
COLUMN2 = 'foo2'
SCOLUMN = 'bar'

# until Cassandra supports these again..
DO_SYSTEM_RENAMING = False

class CassandraClientTest(unittest.TestCase):
    @defer.inlineCallbacks
    def setUp(self):
        self.cmanager = ManagedCassandraClientFactory(keyspace='system')
        self.client = CassandraClient(self.cmanager)
        for i in xrange(CONNS):
            reactor.connectTCP(HOST, PORT, self.cmanager)
        yield self.cmanager.deferred

        remote_ver = yield self.client.describe_version()
        self.version = getAPIVersion(remote_ver)

        self.my_keyspace = KsDef(
            name=KEYSPACE,
            strategy_class='org.apache.cassandra.locator.SimpleStrategy',
            strategy_options={'replication_factor': '1'},
            cf_defs=[
                CfDef(
                    keyspace=KEYSPACE,
                    name=CF,
                    column_type='Standard'
                ),
                CfDef(
                    keyspace=KEYSPACE,
                    name=SCF,
                    column_type='Super'
                ),
                CfDef(
                    keyspace=KEYSPACE,
                    name=IDX_CF,
                    column_type='Standard',
                    comparator_type='org.apache.cassandra.db.marshal.UTF8Type',
                    column_metadata=[
                        ColumnDef(
                            name='col1',
                            validation_class='org.apache.cassandra.db.marshal.UTF8Type',
                            index_type=IndexType.KEYS,
                            index_name='idxCol1')
                    ],
                    default_validation_class='org.apache.cassandra.db.marshal.BytesType'
                ),
<<<<<<< HEAD
                CfDef(
                    keyspace=KEYSPACE,
                    name=COUNTER_CF,
                    column_type='Standard',
                    default_validation_class='org.apache.cassandra.db.marshal.CounterColumnType'
                ),
                CfDef(
                    keyspace=KEYSPACE,
                    name=SUPERCOUNTER_CF,
                    column_type='Super',
                    default_validation_class='org.apache.cassandra.db.marshal.CounterColumnType'
                ),
=======
>>>>>>> ad0499ae
            ]
        )
        if self.version == constants.CASSANDRA_08:
            self.my_keyspace.cf_defs.extend([
                CfDef(
                    keyspace=KEYSPACE,
                    name=COUNTER_CF,
                    column_type='Standard',
                    default_validation_class='org.apache.cassandra.db.marshal.CounterColumnType'
                ),
                CfDef(
                    keyspace=KEYSPACE,
                    name=SUPERCOUNTER_CF,
                    column_type='Super',
                    default_validation_class='org.apache.cassandra.db.marshal.CounterColumnType'
                ),
            ])

        yield self.client.system_add_keyspace(self.my_keyspace)
        yield self.client.set_keyspace(KEYSPACE)

    @defer.inlineCallbacks
    def tearDown(self):
        yield self.client.system_drop_keyspace(self.my_keyspace.name)
        self.cmanager.shutdown()
        for c in reactor.getDelayedCalls():
            c.cancel()
        reactor.removeAll()

    @defer.inlineCallbacks
    def test_insert_get(self):
        yield self.client.insert('test', CF, 'testval', column=COLUMN)
        yield self.client.insert('test2', CF, 'testval2', column=COLUMN)
        yield self.client.insert('test', SCF, 'superval', column=COLUMN, super_column=SCOLUMN)
        yield self.client.insert('test2', SCF, 'superval2', column=COLUMN,
                                 super_column=SCOLUMN)
        res = yield self.client.get('test', CF, column=COLUMN)
        self.assertEqual(res.column.value, 'testval')
        res = yield self.client.get('test2', CF, column=COLUMN)
        self.assertEqual(res.column.value, 'testval2')
        res = yield self.client.get('test', SCF, column=COLUMN, super_column=SCOLUMN)
        self.assertEqual(res.column.value, 'superval')
        res = yield self.client.get('test2', SCF, column=COLUMN, super_column=SCOLUMN)
        self.assertEqual(res.column.value, 'superval2')

    @defer.inlineCallbacks
    def test_batch_insert_get_slice_and_count(self):
        yield self.client.batch_insert('test', CF,
                                       {COLUMN: 'test', COLUMN2: 'test2'})
        yield self.client.batch_insert('test', SCF,
                               {SCOLUMN: {COLUMN: 'test', COLUMN2: 'test2'}})
        res = yield self.client.get_slice('test', CF, names=(COLUMN, COLUMN2))
        self.assertEqual(res[0].column.value, 'test')
        self.assertEqual(res[1].column.value, 'test2')
        res = yield self.client.get_slice('test', SCF, names=(COLUMN, COLUMN2),
                                          super_column=SCOLUMN)
        self.assertEqual(res[0].column.value, 'test')
        self.assertEqual(res[1].column.value, 'test2')
        res = yield self.client.get_count('test', CF)
        self.assertEqual(res, 2)

    @defer.inlineCallbacks
    def test_batch_mutate_and_remove(self):
        yield self.client.batch_mutate({'test': {CF: {COLUMN: 'test', COLUMN2: 'test2'}, SCF: { SCOLUMN: { COLUMN: 'test', COLUMN2: 'test2'} } }, 'test2': {CF: {COLUMN: 'test', COLUMN2: 'test2'}, SCF: { SCOLUMN: { COLUMN: 'test', COLUMN2: 'test2'} } } })
        res = yield self.client.get_slice('test', CF, names=(COLUMN, COLUMN2))
        self.assertEqual(res[0].column.value, 'test')
        self.assertEqual(res[1].column.value, 'test2')
        res = yield self.client.get_slice('test2', CF, names=(COLUMN, COLUMN2))
        self.assertEqual(res[0].column.value, 'test')
        self.assertEqual(res[1].column.value, 'test2')
        res = yield self.client.get_slice('test', SCF, names=(COLUMN, COLUMN2),
                                          super_column=SCOLUMN)
        self.assertEqual(res[0].column.value, 'test')
        self.assertEqual(res[1].column.value, 'test2')
        res = yield self.client.get_slice('test2', SCF, names=(COLUMN, COLUMN2),
                                          super_column=SCOLUMN)
        self.assertEqual(res[0].column.value, 'test')
        self.assertEqual(res[1].column.value, 'test2')
        yield self.client.batch_remove({CF: ['test', 'test2']}, names=['test', 'test2'])
        yield self.client.batch_remove({SCF: ['test', 'test2']}, names=['test', 'test2'], supercolumn=SCOLUMN)

    @defer.inlineCallbacks
    def test_batch_mutate_with_deletion(self):
        yield self.client.batch_mutate({'test': {CF: {COLUMN: 'test', COLUMN2: 'test2'}}})
        res = yield self.client.get_slice('test', CF, names=(COLUMN, COLUMN2))
        self.assertEqual(res[0].column.value, 'test')
        self.assertEqual(res[1].column.value, 'test2')
        yield self.client.batch_mutate({'test': {CF: {COLUMN: None, COLUMN2: 'test3'}}})
        res = yield self.client.get_slice('test', CF, names=(COLUMN, COLUMN2))
        self.assertEqual(len(res), 1)
        self.assertEqual(res[0].column.value, 'test3')

    @defer.inlineCallbacks
    def test_multiget_slice_remove(self):
        yield self.client.insert('test', CF, 'testval', column=COLUMN)
        yield self.client.insert('test', CF, 'testval', column=COLUMN2)
        yield self.client.insert('test2', CF, 'testval2', column=COLUMN)
        res = yield self.client.multiget(['test', 'test2'], CF, column=COLUMN)
        self.assertEqual(res['test'][0].column.value, 'testval')
        self.assertEqual(res['test2'][0].column.value, 'testval2')
        res = yield self.client.multiget_slice(['test', 'test2'], CF)
        self.assertEqual(res['test'][0].column.value, 'testval')
        self.assertEqual(res['test'][1].column.value, 'testval')
        self.assertEqual(res['test2'][0].column.value, 'testval2')
        yield self.client.remove('test', CF, column=COLUMN)
        yield self.client.remove('test2', CF, column=COLUMN)
        res = yield self.client.multiget(['test', 'test2'], CF, column=COLUMN)
        self.assertEqual(len(res['test']), 0)
        self.assertEqual(len(res['test2']), 0)

    @defer.inlineCallbacks
    def test_range_slices(self):
        yield self.client.insert('test', CF, 'testval', column=COLUMN)
        yield self.client.insert('test', CF, 'testval', column=COLUMN2)
        yield self.client.insert('test2', CF, 'testval2', column=COLUMN)
        ks = yield self.client.get_range_slices(CF, start='', finish='')
        keys = [k.key for k in ks]
        for key in ['test', 'test2']:
            self.assertIn(key, keys)

    @defer.inlineCallbacks
    def test_indexed_slices(self):
        yield self.client.insert('test1', IDX_CF, 'one', column='col1')
        yield self.client.insert('test2', IDX_CF, 'two', column='col1')
        yield self.client.insert('test3', IDX_CF, 'three', column='col1')
        expressions = [IndexExpression('col1', IndexOperator.EQ, 'two')]
        res = yield self.client.get_indexed_slices(IDX_CF, expressions, start_key='')
        self.assertEquals(res[0].columns[0].column.value,'two')

    @defer.inlineCallbacks
    def test_counter_add(self):
<<<<<<< HEAD
=======
        if self.version != constants.CASSANDRA_08:
            raise unittest.SkipTest('Counters are not supported in 0.7')

>>>>>>> ad0499ae
        # test standard column counter
        yield self.client.add('test', COUNTER_CF, 1, column='col')
        res = yield self.client.get('test', COUNTER_CF, column='col')
        self.assertEquals(res.counter_column.value, 1)

        yield self.client.add('test', COUNTER_CF, 1, column='col')
        res = yield self.client.get('test', COUNTER_CF, column='col')
        self.assertEquals(res.counter_column.value, 2)

        # test super column counters
        yield self.client.add('test', SUPERCOUNTER_CF, 1, column='col', super_column='scol')
        res = yield self.client.get('test', SUPERCOUNTER_CF, column='col', super_column='scol')
        self.assertEquals(res.counter_column.value, 1)

        yield self.client.add('test', SUPERCOUNTER_CF, 1, column='col', super_column='scol')
        res = yield self.client.get('test', SUPERCOUNTER_CF, column='col', super_column='scol')
        self.assertEquals(res.counter_column.value, 2)

    @defer.inlineCallbacks
    def test_counter_remove(self):
<<<<<<< HEAD
=======
        if self.version != constants.CASSANDRA_08:
            raise unittest.SkipTest('Counters are not supported in 0.7')

>>>>>>> ad0499ae
        # test standard column counter
        yield self.client.add('test', COUNTER_CF, 1, column='col')
        res = yield self.client.get('test', COUNTER_CF, column='col')
        self.assertEquals(res.counter_column.value, 1)

        yield self.client.remove_counter('test', COUNTER_CF, column='col')
        yield self.assertFailure(self.client.get('test', COUNTER_CF, column='col'),
                                 NotFoundException)

        # test super column counters
        yield self.client.add('test', SUPERCOUNTER_CF, 1, column='col', super_column='scol')
        res = yield self.client.get('test', SUPERCOUNTER_CF, column='col', super_column='scol')
        self.assertEquals(res.counter_column.value, 1)

        yield self.client.remove_counter('test', SUPERCOUNTER_CF,
                                         column='col', super_column='scol')
        yield self.assertFailure(self.client.get('test', SUPERCOUNTER_CF,
                                                 column='col', super_column='scol'),
                                 NotFoundException)

    @defer.inlineCallbacks
    def test_cql(self):
<<<<<<< HEAD
=======
        if self.version != constants.CASSANDRA_08:
            raise unittest.SkipTest('CQL is not supported in 0.7')

>>>>>>> ad0499ae
        yield self.client.insert('test', CF, 'testval', column='col1')
        res = yield self.client.get('test', CF, column='col1')
        self.assertEquals(res.column.value, 'testval')

        query = 'SELECT * from %s where KEY = %s' % (CF, 'test'.encode('hex'))
        uncompressed_result = yield self.client.execute_cql_query(query, Compression.NONE)
        self.assertEquals(uncompressed_result.rows[0].columns[0].name, 'col1')
        self.assertEquals(uncompressed_result.rows[0].columns[0].value, 'testval')

        compressed_query = zlib.compress(query)
        compressed_result = yield self.client.execute_cql_query(compressed_query, Compression.GZIP)
        self.assertEquals(uncompressed_result, compressed_result)

    def sleep(self, secs):
        d = defer.Deferred()
        reactor.callLater(secs, d.callback, None)
        return d

    @defer.inlineCallbacks
    def test_ttls(self):
        yield self.client.insert('test_ttls', CF, 'testval', column=COLUMN, ttl=1)
        res = yield self.client.get('test_ttls', CF, column=COLUMN)
        self.assertEqual(res.column.value, 'testval')
        yield self.sleep(2)
        yield self.assertFailure(self.client.get('test_ttls', CF, column=COLUMN), NotFoundException)

        yield self.client.batch_insert('test_ttls', CF, {COLUMN:'testval'}, ttl=1)
        res = yield self.client.get('test_ttls', CF, column=COLUMN)
        self.assertEqual(res.column.value, 'testval')
        yield self.sleep(2)
        yield self.assertFailure(self.client.get('test_ttls', CF, column=COLUMN), NotFoundException)

        yield self.client.batch_mutate({'test_ttls': {CF: {COLUMN: 'testval'}}}, ttl=1)
        res = yield self.client.get('test_ttls', CF, column=COLUMN)
        self.assertEqual(res.column.value, 'testval')
        yield self.sleep(2)
        yield self.assertFailure(self.client.get('test_ttls', CF, column=COLUMN), NotFoundException)

    def compare_keyspaces(self, ks1, ks2):
        self.assertEqual(ks1.name, ks2.name)
        self.assertEqual(ks1.strategy_class, ks2.strategy_class)
        self.assertEqual(ks1.cf_defs, ks2.cf_defs)

        def get_rf(ksdef):
            rf = ksdef.replication_factor
            if ksdef.strategy_options and \
               'replication_factor' in ksdef.strategy_options:
                rf = int(ksdef.strategy_options['replication_factor'])
            return rf

        def strat_opts_no_rf(ksdef):
            if not ksdef.strategy_options:
                return {}
            opts = ksdef.strategy_options.copy()
            if 'replication_factor' in ksdef.strategy_options:
                del opts['replication_factor']
            return opts

        self.assertEqual(get_rf(ks1), get_rf(ks2))
        self.assertEqual(strat_opts_no_rf(ks1), strat_opts_no_rf(ks2))

    @defer.inlineCallbacks
    def test_keyspace_manipulation(self):
        try:
            yield self.client.system_drop_keyspace(T_KEYSPACE)
        except InvalidRequestException:
            pass
        ksdef = KsDef(name=T_KEYSPACE, strategy_class='org.apache.cassandra.locator.SimpleStrategy', strategy_options={'replication_factor': '1'}, cf_defs=[])
        yield self.client.system_add_keyspace(ksdef)
        ks2 = yield self.client.describe_keyspace(T_KEYSPACE)
        self.compare_keyspaces(ksdef, ks2)

        if DO_SYSTEM_RENAMING:
            newname = T_KEYSPACE + '2'
            yield self.client.system_rename_keyspace(T_KEYSPACE, newname)
            ks2 = yield self.client.describe_keyspace(newname)
            ksdef.name = newname
            self.compare_keyspaces(ksdef, ks2)
        yield self.client.system_drop_keyspace(ksdef.name)
        yield self.assertFailure(self.client.describe_keyspace(T_KEYSPACE), NotFoundException)
        if DO_SYSTEM_RENAMING:
            yield self.assertFailure(self.client.describe_keyspace(ksdef.name), NotFoundException)

    @defer.inlineCallbacks
    def test_column_family_manipulation(self):
        cfdef = CfDef(KEYSPACE, T_CF,
            column_type='Standard',
            comparator_type='org.apache.cassandra.db.marshal.BytesType',
            comment='foo',
            row_cache_size=0.0,
            key_cache_size=200000.0,
            read_repair_chance=1.0,
            column_metadata=[],
            gc_grace_seconds=86400,
            default_validation_class='org.apache.cassandra.db.marshal.BytesType',
            key_validation_class='org.apache.cassandra.db.marshal.BytesType',
            min_compaction_threshold=5,
            max_compaction_threshold=31,
            row_cache_save_period_in_seconds=0,
            key_cache_save_period_in_seconds=3600,
            memtable_flush_after_mins=60,
            memtable_throughput_in_mb=249,
            memtable_operations_in_millions=1.1671875,
            replicate_on_write=False,
            merge_shards_chance=0.10000000000000001,
            row_cache_provider=None,
            key_alias=None,
        )
        post_07_fields = ['replicate_on_write', 'merge_shards_chance',
                          'key_validation_class', 'row_cache_provider', 'key_alias']

        yield self.client.system_add_column_family(cfdef)
        ksdef = yield self.client.describe_keyspace(KEYSPACE)
        cfdef2 = [c for c in ksdef.cf_defs if c.name == T_CF][0]

        for field in post_07_fields:
            # Most of these are ignored in 0.7, so we can't reliably compare them
            setattr(cfdef, field, None)
            setattr(cfdef2, field, None)

        # we don't know the id ahead of time. copy the new one so the equality
        # comparison won't fail
        cfdef.id = cfdef2.id
        self.assertEqual(cfdef, cfdef2)
        if DO_SYSTEM_RENAMING:
            newname = T_CF + '2'
            yield self.client.system_rename_column_family(T_CF, newname)
            ksdef = yield self.client.describe_keyspace(KEYSPACE)
            cfdef2 = [c for c in ksdef.cf_defs if c.name == newname][0]
            self.assertNotIn(T_CF, [c.name for c in ksdef.cf_defs])
            cfdef.name = newname
            self.assertEqual(cfdef, cfdef2)
        yield self.client.system_drop_column_family(cfdef.name)
        ksdef = yield self.client.describe_keyspace(KEYSPACE)
        self.assertNotIn(cfdef.name, [c.name for c in ksdef.cf_defs])

    @defer.inlineCallbacks
    def test_describes(self):
        name = yield self.client.describe_cluster_name()
        self.assertIsInstance(name, str)
        self.assertNotEqual(name, '')
        partitioner = yield self.client.describe_partitioner()
        self.assert_(partitioner.startswith('org.apache.cassandra.'),
                     msg='partitioner is %r' % partitioner)
        snitch = yield self.client.describe_snitch()
        self.assert_(snitch.startswith('org.apache.cassandra.'),
                     msg='snitch is %r' % snitch)
        version = yield self.client.describe_version()
        self.assertIsInstance(version, str)
        self.assertIn('.', version)
        schemavers = yield self.client.describe_schema_versions()
        self.assertIsInstance(schemavers, dict)
        self.assertNotEqual(schemavers, {})
        ring = yield self.client.describe_ring(KEYSPACE)
        self.assertIsInstance(ring, list)
        self.assertNotEqual(ring, [])
        for r in ring:
            self.assertIsInstance(r.start_token, str)
            self.assertIsInstance(r.end_token, str)
            self.assertIsInstance(r.endpoints, list)
            self.assertNotEqual(r.endpoints, [])
            for ep in r.endpoints:
                self.assertIsInstance(ep, str)

    @defer.inlineCallbacks
    def test_errback(self):
        yield self.client.remove('poiqwe', CF)
        try:
            yield self.client.get('poiqwe', CF, column='foo')
        except Exception, e:
            pass

    @defer.inlineCallbacks
    def test_bad_params(self):
        # This test seems to kill the thrift connection, so we're skipping it for now
        for x in xrange(CONNS+1):
            try:
                # pass an int where a string is required
                yield self.client.get(12345, CF, column='foo')
            except Exception, e:
                pass
    test_bad_params.skip = "Disabled pending further investigation..."

class ManagedCassandraClientFactoryTest(unittest.TestCase):
    @defer.inlineCallbacks
    def test_initial_connection_failure(self):
        cmanager = ManagedCassandraClientFactory()
        client = CassandraClient(cmanager)
        d = cmanager.deferred
        reactor.connectTCP('nonexistent-host.000-', PORT, cmanager)
        yield self.assertFailure(d, error.DNSLookupError)
        cmanager.shutdown()

    @defer.inlineCallbacks
    def test_api_match(self):
        for version in [translate.CASSANDRA_07_VERSION, translate.CASSANDRA_08_VERSION, None]:
            cmanager = ManagedCassandraClientFactory(api_version=version)
            client = CassandraClient(cmanager)
            d = cmanager.deferred
            conn = reactor.connectTCP(HOST, PORT, cmanager)
            yield d
            # do something innocuous, make sure connection is good
            yield client.describe_schema_versions()
            yield cmanager.shutdown()<|MERGE_RESOLUTION|>--- conflicted
+++ resolved
@@ -5,7 +5,7 @@
 from telephus.client import CassandraClient
 from telephus import translate
 from telephus.cassandra.ttypes import *
-from telephus.translate import getAPIVersion
+from telephus.translate import getAPIVersion, CASSANDRA_08_VERSION
 import os
 import zlib
 
@@ -70,24 +70,9 @@
                     ],
                     default_validation_class='org.apache.cassandra.db.marshal.BytesType'
                 ),
-<<<<<<< HEAD
-                CfDef(
-                    keyspace=KEYSPACE,
-                    name=COUNTER_CF,
-                    column_type='Standard',
-                    default_validation_class='org.apache.cassandra.db.marshal.CounterColumnType'
-                ),
-                CfDef(
-                    keyspace=KEYSPACE,
-                    name=SUPERCOUNTER_CF,
-                    column_type='Super',
-                    default_validation_class='org.apache.cassandra.db.marshal.CounterColumnType'
-                ),
-=======
->>>>>>> ad0499ae
             ]
         )
-        if self.version == constants.CASSANDRA_08:
+        if self.version == CASSANDRA_08_VERSION:
             self.my_keyspace.cf_defs.extend([
                 CfDef(
                     keyspace=KEYSPACE,
@@ -216,12 +201,9 @@
 
     @defer.inlineCallbacks
     def test_counter_add(self):
-<<<<<<< HEAD
-=======
-        if self.version != constants.CASSANDRA_08:
+        if self.version != CASSANDRA_08_VERSION:
             raise unittest.SkipTest('Counters are not supported in 0.7')
 
->>>>>>> ad0499ae
         # test standard column counter
         yield self.client.add('test', COUNTER_CF, 1, column='col')
         res = yield self.client.get('test', COUNTER_CF, column='col')
@@ -242,12 +224,9 @@
 
     @defer.inlineCallbacks
     def test_counter_remove(self):
-<<<<<<< HEAD
-=======
-        if self.version != constants.CASSANDRA_08:
+        if self.version != CASSANDRA_08_VERSION:
             raise unittest.SkipTest('Counters are not supported in 0.7')
 
->>>>>>> ad0499ae
         # test standard column counter
         yield self.client.add('test', COUNTER_CF, 1, column='col')
         res = yield self.client.get('test', COUNTER_CF, column='col')
@@ -270,12 +249,9 @@
 
     @defer.inlineCallbacks
     def test_cql(self):
-<<<<<<< HEAD
-=======
-        if self.version != constants.CASSANDRA_08:
+        if self.version != CASSANDRA_08_VERSION:
             raise unittest.SkipTest('CQL is not supported in 0.7')
 
->>>>>>> ad0499ae
         yield self.client.insert('test', CF, 'testval', column='col1')
         res = yield self.client.get('test', CF, column='col1')
         self.assertEquals(res.column.value, 'testval')
