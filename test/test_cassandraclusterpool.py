from __future__ import with_statement

import random
import contextlib
from time import time
from itertools import groupby
from twisted.trial import unittest
from twisted.internet import defer, reactor
from twisted.python import log
<<<<<<< HEAD
from telephus.pool import (CassandraClusterPool, CassandraPoolReconnectorFactory,
                           CassandraPoolParticipantClient, TTransport)
from telephus import translate
from telephus.cassandra.c07 import ttypes as c07ttypes
from telephus.cassandra.c08 import ttypes as c08ttypes
from telephus.cassandra.latest import Cassandra, ttypes
=======

from telephus.pool import CassandraClusterPool, TTransport
from telephus.cassandra import ttypes
>>>>>>> 90489a7b

try:
    from Cassanova import cassanova
except ImportError:
    cassanova = None

def deferwait(s, result=None):
    def canceller(my_d):
        dcall.cancel()
    d = defer.Deferred(canceller=canceller)
    dcall = reactor.callLater(s, d.callback, result)
    return d

def addtimeout(d, waittime):
    timeouter = reactor.callLater(waittime, d.cancel)
    def canceltimeout(x):
        if timeouter.active():
            timeouter.cancel()
        return x
    d.addBoth(canceltimeout)

class CassandraClusterPoolTest(unittest.TestCase):
    start_port = 44449
    ksname = 'TestKeyspace'

    def assertFired(self, d):
        self.assert_(d.called, msg='%s has not been fired' % (d,))

    def assertNotFired(self, d):
        self.assertNot(d.called, msg='Expected %s not to have been fired, but'
                                     ' it has been fired.' % (d,))

    def assertNumConnections(self, num):
        conns = self.cluster.get_connections()
        self.assertEqual(len(conns), num,
                         msg='Expected %d existing connections to cluster, but'
                             ' %d found.' % (num, len(conns)))
        return conns

    def assertNumUniqueConnections(self, num):
        conns = self.cluster.get_connections()
        conns = set(n for (n,p) in conns)
        self.assertEqual(len(conns), num,
                         msg='Expected %d unique nodes in cluster with existing'
                             ' connections, but %d found. Whole set: %r'
                             % (num, len(conns), sorted(conns)))
        return conns

    def assertNumWorkers(self, num):
        workers = self.cluster.get_working_connections()
        self.assertEqual(len(workers), num,
                         msg='Expected %d pending requests being worked on in '
                             'cluster, but %d found' % (num, len(workers)))
        return workers

    def killSomeConn(self):
        conns = self.cluster.get_connections()
        self.assertNotEqual(len(conns), 0)
        node, proto = conns[0]
        proto.transport.loseConnection()
        return proto

    def killSomeNode(self):
        conns = self.cluster.get_connections()
        self.assertNotEqual(len(conns), 0)
        node, proto = conns[0]
        node.stopService()
        return node

    def killWorkingConn(self):
        conns = self.cluster.get_working_connections()
        self.assertNotEqual(len(conns), 0)
        node, proto = conns[0]
        proto.transport.loseConnection()
        return proto

    def killWorkingNode(self):
        conns = self.cluster.get_working_connections()
        self.assertNotEqual(len(conns), 0)
        node, proto = conns[0]
        node.stopService()
        return node

    @contextlib.contextmanager
    def cluster_and_pool(self, num_nodes=10, pool_size=5, start=True,
                         cluster_class=None):
        if cluster_class is None:
            cluster_class = FakeCassandraCluster
        cluster = cluster_class(num_nodes, start_port=self.start_port)
        pool = CassandraClusterPool([cluster.iface], thrift_port=self.start_port,
                                    pool_size=pool_size)
        if start:
            cluster.startService()
            pool.startService()
        self.cluster = cluster
        self.pool = pool
        try:
            yield cluster, pool
        finally:
            del self.pool
            del self.cluster
            if pool.running:
                pool.stopService()
            if cluster.running:
                cluster.stopService()

    @defer.inlineCallbacks
    def make_standard_cfs(self, ksname=None):
        if ksname is None:
            ksname = self.ksname
        yield self.pool.system_add_keyspace(
            ttypes.KsDef(
                name=ksname,
                replication_factor=1,
                strategy_class='org.apache.cassandra.locator.SimpleStrategy',
                cf_defs=(
                    ttypes.CfDef(
                        keyspace=ksname,
                        name='Standard1',
                        column_type='Standard'
                    ),
                    ttypes.CfDef(
                        keyspace=ksname,
                        name='Super1',
                        column_type='Super'
                    )
                )
            )
        )
        yield self.pool.set_keyspace(ksname)
        yield self.pool.insert('key', 'Standard1', column='col', value='value')

    @defer.inlineCallbacks
    def insert_dumb_rows(self, ksname=None, cf=None, numkeys=10, numcols=10,
                         timestamp=0):
        if ksname is None:
            ksname = self.ksname
        if cf is None:
            cf = 'Standard1'
        yield self.pool.set_keyspace(ksname)

        mutmap = {}
        for k in range(numkeys):
            key = 'key%03d' % k
            cols = [ttypes.Column(name='%s-%03d-%03d' % (ksname, k, n),
                                  value='val-%s-%03d-%03d' % (ksname, k, n),
                                  timestamp=timestamp)
                    for n in range(numcols)]
            mutmap[key] = {cf: cols}
        yield self.pool.batch_mutate(mutationmap=mutmap)

    @defer.inlineCallbacks
    def test_set_keyspace(self):
        pool_size=10
        num_nodes=4

        with self.cluster_and_pool(num_nodes=num_nodes, pool_size=pool_size):
            yield self.make_standard_cfs('KS1')
            yield self.make_standard_cfs('KS2')

            yield self.insert_dumb_rows('KS1', numcols=pool_size+2)
            yield self.insert_dumb_rows('KS2', numcols=pool_size+2)

            yield self.pool.set_keyspace('KS1')
            first = self.pool.get('key000', 'Standard1/wait=2.0', 'KS1-000-000')

            yield self.pool.set_keyspace('KS2')
            dfrds1 = []
            for x in range(pool_size + 1):
                d = self.pool.get('key001', 'Standard1/wait=0.1', 'KS2-001-%03d' % x)
                dfrds1.append(d)

            # all pool connections should have sent a real set_keyspace by
            # now; change it up again

            yield self.pool.set_keyspace('KS1')
            dfrds2 = []
            for x in range(pool_size + 1):
                d = self.pool.get('key002', 'Standard1/wait=0.1', 'KS1-002-%03d' % x)
                dfrds2.append(d)

            result = yield defer.DeferredList(dfrds1, consumeErrors=True)
            for n, (succ, res) in enumerate(result):
                self.assert_(succ, 'Failure on item %d was %s' % (n, res))
                res = res.column.value
                self.assertEqual(res, 'val-KS2-001-%03d' % n)

            result = yield defer.DeferredList(dfrds2)
            for n, (succ, res) in enumerate(result):
                self.assert_(succ, 'Failure was %s' % res)
                res = res.column.value
                self.assertEqual(res, 'val-KS1-002-%03d' % n)

            yield self.pool.set_keyspace('KS2')

            result = (yield first).column.value
            self.assertEqual(result, 'val-KS1-000-000')

            final = yield self.pool.get('key003', 'Standard1', 'KS2-003-005')
            self.assertEqual(final.column.value, 'val-KS2-003-005')

    @defer.inlineCallbacks
    def test_bad_set_keyspace(self):
        with self.cluster_and_pool():
            yield self.make_standard_cfs('KS1')
            yield self.insert_dumb_rows('KS1')

            yield self.assertFailure(self.pool.set_keyspace('i-dont-exist'),
                                     ttypes.InvalidRequestException)
            self.flushLoggedErrors()

            # should still be in KS1
            result = yield self.pool.get('key005', 'Standard1', 'KS1-005-000')
            self.assertEqual(result.column.value, 'val-KS1-005-000')

    @defer.inlineCallbacks
    def test_ring_inspection(self):
        with self.cluster_and_pool(start=False):
            self.assertEqual(len(self.pool.seed_list), 1)
            self.cluster.startService()
            self.pool.startService()
            yield self.pool.describe_cluster_name()
            self.assertEqual(len(self.pool.nodes), len(self.cluster.ring))

    @defer.inlineCallbacks
    def test_keyspace_connection(self):
        numkeys = 10
        numcols = 10
        tries = 500

        with self.cluster_and_pool():
            yield self.make_standard_cfs('KS1')
            yield self.make_standard_cfs('KS2')
            yield self.insert_dumb_rows('KS1', numkeys=numkeys, numcols=numcols)
            yield self.insert_dumb_rows('KS2', numkeys=numkeys, numcols=numcols)

            ksconns = dict((ksname, self.pool.keyspaceConnection(ksname))
                           for ksname in ('KS1', 'KS2'))

            dlist = []
            for i in xrange(tries):
                keyspace = 'KS%d' % random.randint(1, 2)
                keynum = '%03d' % random.randint(0, numkeys-1)
                key = 'key' + keynum
                col = '%s-%s-%03d' % (keyspace, keynum, random.randint(0, numcols-1))
                d = ksconns[keyspace].get(key, 'Standard1', col)
                d.addCallback(lambda c: c.column.value)
                d.addCallback(self.assertEqual, 'val-' + col)
                dlist.append(d)
            results = yield defer.DeferredList(dlist, consumeErrors=True)
            for succ, answer in results:
                if not succ:
                    answer.raiseException()

    @defer.inlineCallbacks
    def test_storm(self):
        numkeys = 10
        numcols = 10
        tries = 500

        with self.cluster_and_pool():
            yield self.make_standard_cfs()
            yield self.insert_dumb_rows(numkeys=numkeys, numcols=numcols)

            dlist = []
            for i in xrange(tries):
                keynum = '%03d' % random.randint(0, numkeys-1)
                key = 'key' + keynum
                col = '%s-%s-%03d' % (self.ksname, keynum, random.randint(0, numcols-1))
                d = self.pool.get(key, 'Standard1', col)
                d.addCallback(lambda c: c.column.value)
                d.addCallback(self.assertEqual, 'val-' + col)
                dlist.append(d)
            results = yield defer.DeferredList(dlist, consumeErrors=True)
            for succ, answer in results:
                if not succ:
                    answer.raiseException()

    @defer.inlineCallbacks
    def test_retrying(self):
        with self.cluster_and_pool():
            yield self.make_standard_cfs()
            yield self.insert_dumb_rows()

            d = self.pool.get('key000', 'Standard1/wait=1.0', '%s-000-000' % self.ksname,
                              retries=3)

            # give the timed 'get' a chance to start
            yield deferwait(0.05)

            workers = self.assertNumWorkers(1)
            self.killWorkingConn()

            # allow reconnect
            yield deferwait(0.1)

            newworkers = self.assertNumWorkers(1)

            # we want the preference to be reconnecting the same node
            self.assertEqual(workers[0][0], newworkers[0][0])
            answer = (yield d).column.value
            self.assertEqual(answer, 'val-%s-000-000' % self.ksname)
        self.flushLoggedErrors()

    @defer.inlineCallbacks
    def test_resubmit_to_new_conn(self):
        pool_size = 8

        with self.cluster_and_pool(pool_size=1):
            yield self.make_standard_cfs()
            yield self.insert_dumb_rows()

            # turn up pool size once other nodes are known
            self.pool.adjustPoolSize(pool_size)
            yield deferwait(0.1)

            d = self.pool.get('key005', 'Standard1/wait=1.0', '%s-005-000' % self.ksname,
                              retries=3)

            # give the timed 'get' a chance to start
            yield deferwait(0.1)

            workers = self.assertNumWorkers(1)
            self.killWorkingNode()

            # allow reconnect
            yield deferwait(0.5)
            newworkers = self.assertNumWorkers(1)

            # reconnect should have been to a different node
            self.assertNotEqual(workers[0][0], newworkers[0][0])

            answer = (yield d).column.value
            self.assertEqual(answer, 'val-%s-005-000' % self.ksname)

        self.flushLoggedErrors()

    @defer.inlineCallbacks
    def test_adjust_pool_size(self):
        pool_size = 8
        diminish_by = 2

        with self.cluster_and_pool(pool_size=1):
            yield self.make_standard_cfs()
            yield self.insert_dumb_rows()

            # turn up pool size once other nodes are known
            self.pool.adjustPoolSize(pool_size)
            yield deferwait(0.1)

            self.assertNumConnections(pool_size)
            self.assertNumUniqueConnections(pool_size)

            dlist = []
            for x in range(pool_size):
                d = self.pool.get('key001', 'Standard1/wait=1.0',
                                  '%s-001-002' % self.ksname, retries=0)
                d.addCallback(lambda c: c.column.value)
                d.addCallback(self.assertEqual, 'val-%s-001-002' % self.ksname)
                dlist.append(d)

            yield deferwait(0.1)

            for d in dlist:
                self.assertNotFired(d)
            self.assertNumConnections(pool_size)
            self.assertNumWorkers(pool_size)
            self.assertNumUniqueConnections(pool_size)

            # turn down pool size
            self.pool.adjustPoolSize(pool_size - diminish_by)
            yield deferwait(0.1)

            # still pool_size conns until the ongoing requests finish
            for d in dlist:
                self.assertNotFired(d)
            self.assertNumConnections(pool_size)
            self.assertEqual(len(self.pool.dying_conns), diminish_by)

            result = yield defer.DeferredList(dlist, consumeErrors=True)
            for succ, answer in result:
                if not succ:
                    answer.raiseException()
            yield deferwait(0.1)

            self.assertNumConnections(pool_size - diminish_by)
            self.assertNumWorkers(0)

    @defer.inlineCallbacks
    def test_zero_retries(self):
        with self.cluster_and_pool():
            yield self.make_standard_cfs()
            yield self.insert_dumb_rows()
            d = self.pool.get('key006', 'Standard1/wait=0.5',
                              '%s-006-002' % self.ksname, retries=0)

            yield deferwait(0.05)
            self.assertNumWorkers(1)

            # kill the connection handling the query- an immediate retry
            # should work, if a retry is attempted
            self.killWorkingConn()

            yield self.assertFailure(d, TTransport.TTransportException)

        self.flushLoggedErrors()

    @defer.inlineCallbacks
    def test_exhaust_retries(self):
        retries = 3
        num_nodes = pool_size = retries + 2

        with self.cluster_and_pool(num_nodes=num_nodes, pool_size=1):
            yield self.make_standard_cfs()
            yield self.insert_dumb_rows()

            # turn up pool size once other nodes are known
            self.pool.adjustPoolSize(pool_size)
            yield deferwait(0.2)

            self.assertNumConnections(pool_size)
            self.assertNumUniqueConnections(pool_size)

            d = self.pool.get('key002', 'Standard1/wait=0.5',
                              '%s-002-003' % self.ksname, retries=retries)
            yield deferwait(0.05)

            for retry in range(retries + 1):
                self.assertNumConnections(pool_size)
                self.assertNumWorkers(1)
                self.assertNotFired(d)
                self.killWorkingNode()
                yield deferwait(0.1)

            yield self.assertFailure(d, TTransport.TTransportException)

        self.flushLoggedErrors()

    @defer.inlineCallbacks
    def test_kill_pending_conns(self):
        num_nodes = pool_size = 8
        fake_pending = 2

        with self.cluster_and_pool(num_nodes=num_nodes, pool_size=1):
            yield self.make_standard_cfs()
            yield self.insert_dumb_rows()

            # turn up pool size once other nodes are known
            self.pool.adjustPoolSize(pool_size)
            yield deferwait(0.1)

            self.assertNumConnections(pool_size)
            self.assertNumUniqueConnections(pool_size)

            class fake_connector:
                def __init__(self, nodename):
                    self.node = nodename
                    self.stopped = False

                def stopFactory(self):
                    self.stopped = True

            fakes = [fake_connector('fake%02d' % n) for n in range(fake_pending)]
            # by putting them in connectors but not good_conns, these will
            # register as connection-pending
            self.pool.connectors.update(fakes)

            self.assertEqual(self.pool.num_pending_conns(), 2)
            self.pool.adjustPoolSize(pool_size)

            # the pending conns should have been killed first
            self.assertEqual(self.pool.num_pending_conns(), 0)
            self.assertEqual(self.pool.num_connectors(), pool_size)
            self.assertNumConnections(pool_size)
            self.assertNumUniqueConnections(pool_size)

            for fk in fakes:
                self.assert_(fk.stopped, msg='Fake %s was not stopped!' % fk.node)

    @defer.inlineCallbacks
    def test_connection_leveling(self):
        num_nodes = 8
        conns_per_node = 10
        tolerance_factor = 0.20

        def assertConnsPerNode(numconns):
            tolerance = int(tolerance_factor * numconns)
            conns = self.cluster.get_connections()
            pernode = {}
            for node, nodeconns in groupby(sorted(conns), lambda (n,p): n):
                pernode[node] = len(list(nodeconns))
            for node, conns_here in pernode.items():
                self.assertApproximates(numconns, conns_here, tolerance,
                                        msg='Expected ~%r (+- %r) connections to %r,'
                                            ' but found %r. Whole map: %r'
                                            % (numconns, tolerance, node, conns_here,
                                               pernode))

        with self.cluster_and_pool(num_nodes=num_nodes, pool_size=1):
            pool_size = num_nodes * conns_per_node

            yield self.make_standard_cfs()
            yield self.insert_dumb_rows()

            # turn up pool size once other nodes are known
            self.pool.adjustPoolSize(pool_size)
            yield deferwait(0.3)

            # make sure conns are (at least mostly) balanced
            self.assertNumConnections(pool_size)
            self.assertNumUniqueConnections(num_nodes)

            assertConnsPerNode(conns_per_node)

            # kill a node and make sure connections are remade in a
            # balanced way
            node = self.killSomeNode()
            yield deferwait(0.6)

            self.assertNumConnections(pool_size)
            self.assertNumUniqueConnections(num_nodes - 1)

            assertConnsPerNode(pool_size / (num_nodes - 1))

            # lower pool size, check that connections are killed in a
            # balanced way
            new_pool_size = pool_size - conns_per_node
            self.pool.adjustPoolSize(new_pool_size)
            yield deferwait(0.2)

            self.assertNumConnections(new_pool_size)
            self.assertNumUniqueConnections(num_nodes - 1)

            assertConnsPerNode(new_pool_size / (num_nodes - 1))

            # restart the killed node again and wait for the pool to notice
            # that it's up
            node.startService()
            yield deferwait(0.5)

            # raise pool size again, check balanced
            self.pool.adjustPoolSize(pool_size)
            yield deferwait(0.2)

            self.assertNumConnections(pool_size)
            self.assertNumUniqueConnections(num_nodes)

            assertConnsPerNode(conns_per_node)

        self.flushLoggedErrors()

    def test_huge_pool(self):
        pass

    @defer.inlineCallbacks
    def test_manual_node_add(self):
        num_nodes = 3
        pool_size = 5

        class LyingCassanovaNode(cassanova.CassanovaNode):
            def endpoint_str(self):
                return '127.0.0.1:%d' % (self.addr.port + 1000)
        class LyingFakeCluster(FakeCassandraCluster):
            node_class = LyingCassanovaNode

        with self.cluster_and_pool(num_nodes=num_nodes, pool_size=1,
                                   cluster_class=LyingFakeCluster):
            yield self.make_standard_cfs()
            yield self.insert_dumb_rows()

            self.pool.conn_timeout = 0.5

            # turn up pool size once other nodes are known
            self.pool.adjustPoolSize(pool_size)
            yield deferwait(0.2)

            # shouldn't have been able to find any nodes besides the seed
            self.assertNumConnections(pool_size)
            self.assertNumUniqueConnections(1)

            # add address for a second real node, raise pool size so new
            # connections are made
            self.pool.addNode((self.cluster.iface, self.cluster.port + 1))
            self.pool.adjustPoolSize(pool_size * 2)
            yield deferwait(0.4)

            self.assertNumConnections(pool_size * 2)
            self.assertNumUniqueConnections(2)

        self.flushLoggedErrors()

    @defer.inlineCallbacks
    def test_manual_node_remove(self):
        num_nodes = 5
        pool_size = 10

        with self.cluster_and_pool(num_nodes=num_nodes, pool_size=1):
            yield self.make_standard_cfs()
            yield self.insert_dumb_rows()

            # turn up pool size once other nodes are known
            self.pool.adjustPoolSize(pool_size)
            yield deferwait(0.2)

            self.assertNumConnections(pool_size)
            self.assertNumUniqueConnections(num_nodes)

            n = iter(self.pool.nodes).next()
            self.pool.removeNode(n)
            yield deferwait(0.2)

            self.assertNumConnections(pool_size)
            self.assertNumUniqueConnections(num_nodes - 1)

            # ask for one extra connection, to make sure the removed node
            # isn't re-added and connected to
            self.pool.adjustPoolSize(pool_size + 1)
            yield deferwait(0.1)

            self.assertNumConnections(pool_size + 1)
            self.assertNumUniqueConnections(num_nodes - 1)

    @defer.inlineCallbacks
    def test_conn_loss_during_idle(self):
        num_nodes = pool_size = 6

        with self.cluster_and_pool(num_nodes=num_nodes, pool_size=1):
            yield self.make_standard_cfs()
            yield self.insert_dumb_rows()

            # turn up pool size once other nodes are known
            self.pool.adjustPoolSize(pool_size)
            yield deferwait(0.2)

            self.assertNumConnections(pool_size)
            self.assertNumUniqueConnections(pool_size)
            self.assertNumWorkers(0)

            self.killSomeConn()
            yield deferwait(0.1)

            self.assertNumConnections(pool_size)
            self.assertNumWorkers(0)

            self.killSomeNode()
            yield deferwait(0.1)

            conns = self.assertNumConnections(pool_size)
            uniqnodes = set(n for (n,p) in conns)
            self.assert_(len(uniqnodes) >= (num_nodes - 1),
                         msg='Expected %d or more unique connected nodes, but found %d'
                             % (num_nodes - 1, len(uniqnodes)))
            self.assertNumWorkers(0)

        self.flushLoggedErrors()

    @defer.inlineCallbacks
    def test_last_conn_loss_during_idle(self):
        with self.cluster_and_pool(pool_size=1, num_nodes=1):
            yield self.make_standard_cfs()
            yield self.insert_dumb_rows()

            no_nodes_called = [False]
            def on_no_nodes(poolsize, targetsize, pendingreqs, expectedwait):
                self.assertEqual(poolsize, 0)
                self.assertEqual(targetsize, 1)
                self.assertEqual(pendingreqs, 0)
                no_nodes_called[0] = True
            self.pool.on_insufficient_nodes = on_no_nodes

            self.assertNumConnections(1)
            node = self.killSomeNode()
            yield deferwait(0.05)

            self.assert_(no_nodes_called[0], msg='on_no_nodes was not called')

            node.startService()
            d = self.pool.get('key004', 'Standard1', '%s-004-007' % self.ksname,
                              retries=2)
            addtimeout(d, 3.0)
            answer = yield d
            self.assertEqual(answer.column.value, 'val-%s-004-007' % self.ksname)

        self.flushLoggedErrors()

    @defer.inlineCallbacks
    def test_last_conn_loss_during_request(self):
        with self.cluster_and_pool(pool_size=1, num_nodes=1):
            yield self.make_standard_cfs()
            yield self.insert_dumb_rows()

            self.assertNumConnections(1)

            d = self.pool.get('key004', 'Standard1/wait=1.0',
                              '%s-004-008' % self.ksname, retries=4)
            yield deferwait(0.1)

            def cancel_if_no_conns(numconns, pending):
                numworkers = self.pool.num_working_conns()
                if numworkers == 0 and not d.called:
                    d.cancel()
            self.pool.on_insufficient_conns = cancel_if_no_conns

            self.assertNumWorkers(1)
            self.killWorkingNode()
            yield deferwait(0.05)

            self.assertFired(d)
            yield self.assertFailure(d, defer.CancelledError)

        self.flushLoggedErrors()

    @defer.inlineCallbacks
    def test_main_seed_down(self):
        with self.cluster_and_pool(pool_size=1, num_nodes=2):
            yield self.make_standard_cfs()
            yield self.insert_dumb_rows(numkeys=20)

            self.pool.adjustPoolSize(5)
            yield deferwait(0.1)
            self.assertNumConnections(5)
            self.assertNumUniqueConnections(2)

            # kill the first seed node
            startnode = [node for (node, proto) in self.cluster.get_connections()
                              if node.addr.port == self.start_port]
            startnode[0].stopService()

            # submit a bunch of read requests
            dlist = []
            keys = yield self.pool.get_range_slices('Standard1', start='',
                                                    count=10, column_count=0)
            for k in keys:
                d = self.pool.get_range_slices('Standard1', start=k.key, finish=k.key,
                                               column_count=10)
                dlist.append(d)

            yield defer.DeferredList(dlist, fireOnOneErrback=True)

        self.flushLoggedErrors()

    @defer.inlineCallbacks
    def test_lots_of_up_and_down(self):
        pool_size = 20
        num_nodes = 10
        num_ops = 500
        num_twiddles = 100
        runtime = 4.0
        ksname = 'KS'
        num_keys = 20

        @defer.inlineCallbacks
        def node_twiddler(optime, numops):
            end_time = time() + optime
            wait_per_op = float(optime) / numops
            log.msg('twiddler starting')
            while True:
                if time() > end_time:
                    break
                yield deferwait(random.normalvariate(wait_per_op, wait_per_op * 0.2))
                nodes = self.cluster.get_nodes()
                running_nodes = [n for n in nodes if n.running]
                nonrunning = [n for n in nodes if not n.running]
                if len(running_nodes) <= 1:
                    op = 'up'
                elif len(nonrunning) == 0:
                    op = 'down'
                else:
                    op = random.choice(('down', 'up'))
                if op == 'down':
                    random.choice(running_nodes).stopService()
                else:
                    random.choice(nonrunning).startService()
            log.msg('twiddler done')

        @defer.inlineCallbacks
        def work_o_tron(optime, numops, n):
            log.msg('work_o_tron %d started' % n)
            end_time = time() + optime
            wait_per_op = float(optime) / numops
            opsdone = 0
            while True:
                if time() > end_time:
                    break
                thiswait = random.normalvariate(wait_per_op, wait_per_op * 0.2)
                keynum = random.randint(0, num_keys - 1)
                log.msg('work_o_tron %d getting key%03d, waiting %f' % (n, keynum, thiswait))
                d = self.pool.get('key%03d' % keynum, 'Standard1/wait=%f' % thiswait,
                                  '%s-%03d-001' % (ksname, keynum),
                                  retries=10)
                result = yield d
                log.msg('work_o_tron %d got %r' % (n, result))
                self.assertEqual(result.column.value, 'val-%s-%03d-001' % (ksname, keynum))
                opsdone += 1
            log.msg('work_o_tron %d done' % n)
            self.assertApproximates(opsdone, numops, 0.5 * numops)

        starttime = time()
        with self.cluster_and_pool(pool_size=1, num_nodes=num_nodes):
            yield self.make_standard_cfs(ksname)
            yield self.insert_dumb_rows(ksname, numkeys=num_keys)

            self.pool.adjustPoolSize(pool_size)
            yield deferwait(0.5)

            twiddler = node_twiddler(runtime, num_twiddles)
            workers = [work_o_tron(runtime, num_ops / pool_size, n)
                       for n in range(pool_size)]

            end = yield defer.DeferredList([twiddler] + workers, fireOnOneErrback=True)
            for num, (succ, result) in enumerate(end):
                self.assert_(succ, msg='worker %d failed: result: %s' % (num, result))
        endtime = time()

        self.assertApproximates(endtime - starttime, runtime, 0.5 * runtime)
        self.flushLoggedErrors()

    def test_get_endpoints_from_tokenrange(self):
        with self.cluster_and_pool(pool_size=1, num_nodes=1):
            # 07 token ranges have no rpc property
            range07 = c07ttypes.TokenRange(
                        start_token="1",
                        end_token="2",
                        endpoints=["127.0.0.1", "127.0.0.2"])
            self.assertEqual(["127.0.0.1", "127.0.0.2"], self.pool.get_endpoints_from_tokenrange(range07))

            # the rpc endpoints field is optional, so test without it set
            range08 = c08ttypes.TokenRange(
                        start_token="1",
                        end_token="2",
                        endpoints=["127.0.0.1", "127.0.0.2"])
            self.assertEqual(["127.0.0.1", "127.0.0.2"], self.pool.get_endpoints_from_tokenrange(range08))

            # test with some bad rpc_endpoints
            range08 = c08ttypes.TokenRange(
                        start_token="1",
                        end_token="2",
                        endpoints=["127.0.0.1", "127.0.0.2"],
                        rpc_endpoints=["127.0.0.5", "0.0.0.0"])
            self.assertEqual(["127.0.0.5", "127.0.0.2"], self.pool.get_endpoints_from_tokenrange(range08))

if cassanova:
    class EnhancedCassanovaInterface(cassanova.CassanovaInterface):
        """
        Add a way to request operations which are guaranteed to take (at least) a
        given amount of time, for easier testing of things which might take a long
        time in the real world
        """

        def get(self, key, column_path, consistency_level):
            args = []
            if '/' in column_path.column_family:
                parts = column_path.column_family.split('/')
                column_path.column_family = parts[0]
                args = parts[1:]
            d = defer.maybeDeferred(cassanova.CassanovaInterface.get, self, key,
                                    column_path, consistency_level)
            waittime = 0
            for arg in args:
                if arg.startswith('wait='):
                    waittime += float(arg[5:])
            if waittime > 0:
                def doWait(x):
                    waiter = deferwait(waittime, x)
                    self.service.waiters.append(waiter)
                    return waiter
                d.addCallback(doWait)
            return d

    class EnhancedCassanovaFactory(cassanova.CassanovaFactory):
        handler_factory = EnhancedCassanovaInterface

    class EnhancedCassanovaNode(cassanova.CassanovaNode):
        factory = EnhancedCassanovaFactory

        def endpoint_str(self):
            return '%s:%d' % (self.addr.host, self.addr.port)

    class FakeCassandraCluster(cassanova.CassanovaService):
        """
        Tweak the standard Cassanova service to allow nodes to run on the same
        interface, but different ports. CassandraClusterPool already knows how
        to understand the 'host:port' type of endpoint description in
        describe_ring output.
        """

        node_class = EnhancedCassanovaNode

        def __init__(self, num_nodes, start_port=41356, interface='127.0.0.1'):
            cassanova.CassanovaService.__init__(self, start_port)
            self.waiters = []
            self.iface = interface
            for n in range(num_nodes):
                self.add_node_on_port(start_port + n)
            # make a non-system keyspace so that describe_ring can work
            self.keyspaces['dummy'] = cassanova.KsDef(
                'dummy',
                replication_factor=1,
                strategy_class='org.apache.cassandra.locator.SimpleStrategy',
                cf_defs=[]
            )

        def add_node_on_port(self, port, token=None):
            node = self.node_class(port, self.iface, token=token)
            node.setServiceParent(self)
            self.ring[node.mytoken] = node

        def stopService(self):
            cassanova.CassanovaService.stopService(self)
            for d in self.waiters:
                if not d.called:
                    d.cancel()
                    d.addErrback(lambda n: None)

if not cassanova:
    del CassandraClusterPoolTest<|MERGE_RESOLUTION|>--- conflicted
+++ resolved
@@ -7,18 +7,11 @@
 from twisted.trial import unittest
 from twisted.internet import defer, reactor
 from twisted.python import log
-<<<<<<< HEAD
-from telephus.pool import (CassandraClusterPool, CassandraPoolReconnectorFactory,
-                           CassandraPoolParticipantClient, TTransport)
-from telephus import translate
+from telephus.pool import CassandraClusterPool, TTransport
+
+from telephus.cassandra import ttypes
 from telephus.cassandra.c07 import ttypes as c07ttypes
 from telephus.cassandra.c08 import ttypes as c08ttypes
-from telephus.cassandra.latest import Cassandra, ttypes
-=======
-
-from telephus.pool import CassandraClusterPool, TTransport
-from telephus.cassandra import ttypes
->>>>>>> 90489a7b
 
 try:
     from Cassanova import cassanova
