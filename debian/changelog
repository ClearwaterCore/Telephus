--- conflicted
+++ resolved
@@ -1,10 +1,3 @@
-<<<<<<< HEAD
-python-telephus (0.6.3) unstable; urgency=low
-
-  * Errback when submitRequest raises an Exception
-
- -- Brandon Williams <brandon@riptano.com>  Thu, 23 Sep 2010 17:57:44 -0500
-=======
 python-telephus (0.7~rc3) unstable; urgency=low
 
   * paul cannon <paul@riptano.com>:
@@ -93,7 +86,12 @@
   * Merge updates from Paul Cannon
 
  -- Brandon Williams <brandon@riptano.com>  Sun, 15 Aug 2010 08:40:00 +0000
->>>>>>> 462fc273
+
+python-telephus (0.6.3) unstable; urgency=low
+
+  * Errback when submitRequest raises an Exception
+
+ -- Brandon Williams <brandon@riptano.com>  Thu, 23 Sep 2010 17:57:44 -0500
 
 python-telephus (0.6.2) unstable; urgency=low
 
