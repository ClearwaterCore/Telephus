--- conflicted
+++ resolved
@@ -3,11 +3,7 @@
 from distutils.core import setup
 setup(
     name='telephus',
-<<<<<<< HEAD
-    version='0.6.3',
-=======
     version='0.7~rc3',
->>>>>>> 462fc273
     description='connection pooled, low-level client API for Cassandra in Twisted python',
     author='brandon@faltering.com',
     url='http://github.com/driftx/Telephus',
